import { io, Socket } from 'socket.io-client';

class SocketService {
  private socket: Socket | null = null;
  private isConnected = false;
  private connectionTimeout: NodeJS.Timeout | null = null;
  private maxRetries = 3;
  private retryCount = 0;

  connect(token: string): Promise<void> {
    return new Promise((resolve, reject) => {
      // If already connecting or connected, resolve immediately
      if (this.isConnected && this.socket?.connected) {
        console.log('Socket already connected');
        resolve();
        return;
      }

      // Disconnect existing socket if any
      if (this.socket) {
        this.socket.disconnect();
      }

      const serverUrl = import.meta.env.VITE_API_URL || 'http://localhost:5000';
      console.log(
        `Connecting to socket server at ${serverUrl} (attempt ${
          this.retryCount + 1
        }/${this.maxRetries})`
      );

      // Disconnect existing socket if any
      if (this.socket) {
        this.socket.disconnect();
        this.socket = null;
      }

      this.socket = io(serverUrl, {
        auth: {
          token: token,
        },
<<<<<<< HEAD
        transports: ['websocket', 'polling'],
        timeout: 10000, // 10 second timeout
        reconnection: true,
        reconnectionAttempts: 3,
        reconnectionDelay: 1000,
=======
        transports: ['websocket'],
        reconnection: false,
        timeout: 10000,
>>>>>>> 6fe58841
      });

      // Set connection timeout
      this.connectionTimeout = setTimeout(() => {
        console.error('Socket connection timeout');
        this.isConnected = false;
        if (this.socket) {
          this.socket.disconnect();
        }
        reject(new Error('Connection timeout'));
      }, 15000); // 15 second timeout

      this.socket.on('connect', () => {
        console.log(
          'Connected to messaging server with socket ID:',
          this.socket?.id
        );
        this.isConnected = true;
        this.retryCount = 0; // Reset retry count on successful connection

        if (this.connectionTimeout) {
          clearTimeout(this.connectionTimeout);
          this.connectionTimeout = null;
        }

        this.socket?.emit('user_online');
        resolve();
      });

      this.socket.on('connect_error', (error) => {
        console.error('Socket connection error:', error.message || error);
        this.isConnected = false;

        if (this.connectionTimeout) {
          clearTimeout(this.connectionTimeout);
          this.connectionTimeout = null;
        }

        reject(error);
      });

      this.socket.on('disconnect', (reason) => {
        console.log('Disconnected from messaging server:', reason);
        this.isConnected = false;

        if (this.connectionTimeout) {
          clearTimeout(this.connectionTimeout);
          this.connectionTimeout = null;
        }
      });

      // Handle authentication errors
      this.socket.on('error', (error) => {
        console.error('Socket error:', error);
        this.isConnected = false;

        if (this.connectionTimeout) {
          clearTimeout(this.connectionTimeout);
          this.connectionTimeout = null;
        }

        reject(new Error(error.message || 'Socket connection failed'));
      });
    });
  }

  disconnect() {
    if (this.connectionTimeout) {
      clearTimeout(this.connectionTimeout);
      this.connectionTimeout = null;
    }

    if (this.socket) {
      this.socket.disconnect();
      this.socket = null;
      this.isConnected = false;
      this.retryCount = 0;
    }
  }

  // Thread management
  joinThread(threadId: string) {
    if (this.socket && this.isConnected) {
      this.socket.emit('join_thread', threadId);
    }
  }

  leaveThread(threadId: string) {
    if (this.socket && this.isConnected) {
      this.socket.emit('leave_thread', threadId);
    }
  }

  // Message handling
  sendMessage(threadId: string, message: any) {
    if (this.socket && this.isConnected) {
      this.socket.emit('send_message', {
        threadId,
        message,
      });
    }
  }

  // Typing indicators
  startTyping(threadId: string) {
    if (this.socket && this.isConnected) {
      this.socket.emit('typing_start', { threadId });
    }
  }

  stopTyping(threadId: string) {
    if (this.socket && this.isConnected) {
      this.socket.emit('typing_stop', { threadId });
    }
  }

  // Event listeners
  onNewMessage(callback: (data: any) => void) {
    if (this.socket) {
      this.socket.on('new_message', callback);
    }
  }

  onUserTyping(callback: (data: any) => void) {
    if (this.socket) {
      this.socket.on('user_typing', callback);
    }
  }

  onUserStoppedTyping(callback: (data: any) => void) {
    if (this.socket) {
      this.socket.on('user_stopped_typing', callback);
    }
  }

  onUserStatusChange(callback: (data: any) => void) {
    if (this.socket) {
      this.socket.on('user_status_change', callback);
    }
  }

  onJoinedThread(callback: (data: any) => void) {
    if (this.socket) {
      this.socket.on('joined_thread', callback);
    }
  }

  // Remove event listeners
  offNewMessage(callback?: (data: any) => void) {
    if (this.socket) {
      this.socket.off('new_message', callback);
    }
  }

  offUserTyping(callback?: (data: any) => void) {
    if (this.socket) {
      this.socket.off('user_typing', callback);
    }
  }

  offUserStoppedTyping(callback?: (data: any) => void) {
    if (this.socket) {
      this.socket.off('user_stopped_typing', callback);
    }
  }

  offUserStatusChange(callback?: (data: any) => void) {
    if (this.socket) {
      this.socket.off('user_status_change', callback);
    }
  }

  offJoinedThread(callback?: (data: any) => void) {
    if (this.socket) {
      this.socket.off('joined_thread', callback);
    }
  }

  // Utility methods
  getConnectionStatus(): boolean {
    return this.isConnected;
  }

  getSocket(): Socket | null {
    return this.socket;
  }
}

// Create singleton instance
const socketService = new SocketService();
export default socketService;<|MERGE_RESOLUTION|>--- conflicted
+++ resolved
@@ -38,17 +38,11 @@
         auth: {
           token: token,
         },
-<<<<<<< HEAD
         transports: ['websocket', 'polling'],
         timeout: 10000, // 10 second timeout
         reconnection: true,
         reconnectionAttempts: 3,
         reconnectionDelay: 1000,
-=======
-        transports: ['websocket'],
-        reconnection: false,
-        timeout: 10000,
->>>>>>> 6fe58841
       });
 
       // Set connection timeout
